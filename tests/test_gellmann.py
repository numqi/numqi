import numpy as np

import numqi

np_rng = np.random.default_rng()
hf_randc = lambda *size: np_rng.normal(size=size) + 1j*np_rng.normal(size=size)

def test_matrix_to_gellman_basis():
    for N0 in [3,4,5]:
        np0 = np.random.rand(N0,N0) + np.random.rand(N0,N0)*1j
        coeff = numqi.gellmann.matrix_to_gellmann_basis(np0, norm_I='sqrt(2/d)') #default
        tmp0 = numqi.gellmann.all_gellmann_matrix(N0)
        ret0 = sum(x*y for x,y in zip(coeff,tmp0))
        assert np.abs(np0-ret0).max()<1e-7
        for norm_I in ['1/d', 'sqrt(2/d)']:
            np1 = numpyqi.gellmann.matrix_to_gellmann_basis(np0, norm_I=norm_I)
            np2 = numpyqi.gellmann.gellmann_basis_to_matrix(np1, norm_I=norm_I)
            assert np.abs(np0-np2).max() < 1e-7

def test_all_gellmann_matrix():
    # https://arxiv.org/abs/1705.01523
    for d in [3,4,5]:
        all_term = numqi.gellmann.all_gellmann_matrix(d, with_I=False)
        for ind0,x in enumerate(all_term):
            for ind1,y in enumerate(all_term):
                assert abs(np.trace(x @ y)-2*(ind0==ind1)) < 1e-7

<<<<<<< HEAD

def test_matrix_to_gellmann_basis():
    N0 = 5
    for norm_I in ['1/d', 'sqrt(2/d)']:
        np0 = hf_randc(N0,N0)
        np1 = numqi.gellmann.matrix_to_gellmann_basis(np0, norm_I=norm_I)
        np2 = numqi.gellmann.gellmann_basis_to_matrix(np1, norm_I=norm_I)
        assert np.abs(np0-np2).max() < 1e-7


=======
>>>>>>> 6bd645a8
def test_trace0_orthongal_matrix():
    dim = 4
    N0 = 5
    np_rng = np.random.default_rng()
    theta = np_rng.normal(size=(dim**2-1,dim**2-1))
    tmp0 = numqi.param.real_matrix_to_special_unitary(theta, tag_real=True)[:N0]*(1/np.sqrt(2))
    z0 = numqi.gellmann.gellmann_basis_to_matrix(np.concatenate([tmp0[:N0], np.zeros((N0,1))], axis=1))
    assert np.abs(np.trace(z0, axis1=1, axis2=2)).max() < 1e-7
    assert np.abs(z0-z0.transpose(0,2,1).conj()).max() < 1e-7
    tmp0 = np.array([[np.trace(x@y) for y in z0] for x in z0])
    assert np.abs(np.eye(len(tmp0)) - tmp0).max() < 1e-7


def test_gellmann_basis_to_dm():
    for N0 in [3,4,5,6]:
        dm0 = numqi.random.rand_density_matrix(N0)
        tmp0 = numqi.gellmann.dm_to_gellmann_basis(dm0)
        assert np.abs(numqi.gellmann.gellmann_basis_to_dm(tmp0) - dm0).max() < 1e-7<|MERGE_RESOLUTION|>--- conflicted
+++ resolved
@@ -13,8 +13,8 @@
         ret0 = sum(x*y for x,y in zip(coeff,tmp0))
         assert np.abs(np0-ret0).max()<1e-7
         for norm_I in ['1/d', 'sqrt(2/d)']:
-            np1 = numpyqi.gellmann.matrix_to_gellmann_basis(np0, norm_I=norm_I)
-            np2 = numpyqi.gellmann.gellmann_basis_to_matrix(np1, norm_I=norm_I)
+            np1 = numqi.gellmann.matrix_to_gellmann_basis(np0, norm_I=norm_I)
+            np2 = numqi.gellmann.gellmann_basis_to_matrix(np1, norm_I=norm_I)
             assert np.abs(np0-np2).max() < 1e-7
 
 def test_all_gellmann_matrix():
@@ -25,19 +25,6 @@
             for ind1,y in enumerate(all_term):
                 assert abs(np.trace(x @ y)-2*(ind0==ind1)) < 1e-7
 
-<<<<<<< HEAD
-
-def test_matrix_to_gellmann_basis():
-    N0 = 5
-    for norm_I in ['1/d', 'sqrt(2/d)']:
-        np0 = hf_randc(N0,N0)
-        np1 = numqi.gellmann.matrix_to_gellmann_basis(np0, norm_I=norm_I)
-        np2 = numqi.gellmann.gellmann_basis_to_matrix(np1, norm_I=norm_I)
-        assert np.abs(np0-np2).max() < 1e-7
-
-
-=======
->>>>>>> 6bd645a8
 def test_trace0_orthongal_matrix():
     dim = 4
     N0 = 5
