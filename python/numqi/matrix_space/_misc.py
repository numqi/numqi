--- conflicted
+++ resolved
@@ -94,13 +94,8 @@
     return ret
 
 
-<<<<<<< HEAD
 def get_matrix_orthogonal_basis(matrix_subspace, field, zero_eps=1e-10):
-    r'''return matrix orhtogonal basis
-=======
-def get_matrix_orthogonal_basis(np0, field, zero_eps=1e-10):
     r'''return matrix orthogonal basis
->>>>>>> b2d9605e
 
     Parameters:
         matrix_subspace (np.ndarray): (N0,N1,N2), `N0` matrices with each matrix of shape (N1,N2)
